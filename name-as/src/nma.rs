/// NAME Mips Assembler
use crate::args::Args;
use crate::config::Config;
use crate::lineinfo::*;
use regex::Regex;
use std::collections::HashMap;
use std::fs;
use std::fs::File;
use std::io::Write;
use std::path::PathBuf;
use std::str;

fn mask_u8(n: u8, x: u8) -> Result<u8, &'static str> {
    let out = n & ((1 << x) - 1);
    if out != n {
        Err("Masking error")
    } else {
        Ok(out)
    }
}

fn mask_u32(n: u32, x: u8) -> Result<u32, &'static str> {
    let out = n & ((1 << x) - 1);
    if out != n {
        Err("Masking error")
    } else {
        Ok(out)
    }
}

fn base_parse(input: &str) -> Result<u32, &'static str> {
    if let Some(literal) = input.strip_prefix("0x") {
        // Hexadecimal
        u32::from_str_radix(literal, 16).map_err(|_| "Failed to parse as hexadecimal")
    } else if let Some(literal) = input.strip_prefix("0b") {
        // Binary
        u32::from_str_radix(literal, 2).map_err(|_| "Failed to parse as binary")
    } else if input.starts_with('0') && input.len() > 1 {
        // Octal
        u32::from_str_radix(&input[1..], 8).map_err(|_| "Failed to parse as octal")
    } else {
        // Decimal
        input
            .parse::<u32>()
            .map_err(|_| "Failed to parse as decimal")
    }
}

fn label_or_imm(input: &str, labels: &HashMap<&str, u32>) -> Result<u32, String> {
    match (labels.get(input), base_parse(input)) {
        (Some(v), _) => Ok(*v),
        (_, Ok(n)) => Ok(n),
        (None, Err(_)) => Err(format!("Bad pseudop argument {}", input)),
    }
}

const TEXT_ADDRESS_BASE: u32 = 0x400000;
const _DATA_ADDRESS_BASE: u32 = 0x10000000;
const MIPS_INSTR_BYTE_WIDTH: u32 = 4;

// Controls whether data is being assembled into .text, .data, etc
enum AssemblyMode {
    TextMode,
    DataMode,
}

/// The form of an R-type instruction, specificially
/// which arguments it expects in which order
enum RForm {
    RdRsRt,
    RdRtShamt,
    Rs,
    Blank,
}

/// The variable components of an R-type instruction
pub struct R {
    shamt: u8,
    funct: u8,
    form: RForm,
}

/// The form of an I-type instruction, specifically
/// which arguments it expects in which order
enum IForm {
    RtImm,
    RsImm,
    RtImmRs,
    RtRsImm,
    RsRtLabel,
}

/// The variable components of an I-type instruction
pub struct I {
    opcode: u8,
    form: IForm,
}

/// The variable component of a J-type instruction
pub struct J {
    opcode: u8,
}

/// Parses an R-type instruction mnemonic into an [R]
pub fn r_operation(mnemonic: &str) -> Result<R, &'static str> {
    match mnemonic {
        "add" => Ok(R {
            shamt: 0,
            funct: 0x20,
            form: RForm::RdRsRt,
        }),
        "sub" => Ok(R {
            shamt: 0,
            funct: 0x22,
            form: RForm::RdRsRt,
        }),
        "sll" => Ok(R {
            shamt: 0,
            funct: 0x00,
            form: RForm::RdRtShamt,
        }),
        "srl" => Ok(R {
            shamt: 0,
            funct: 0x02,
            form: RForm::RdRtShamt,
        }),
        "or" => Ok(R {
            shamt: 0,
            funct: 0x25,
            form: RForm::RdRsRt,
        }),
        "nor" => Ok(R {
            shamt: 0,
            funct: 0x27,
            form: RForm::RdRsRt,
        }),
        "xor" => Ok(R {
            shamt: 0,
            funct: 0x26,
            form: RForm::RdRsRt,
        }),
        "slt" => Ok(R {
            shamt: 0,
            funct: 0x2a,
            form: RForm::RdRsRt,
        }),
        "jr" => Ok(R {
            shamt: 0,
            funct: 0x08,
            form: RForm::Rs,
        }),
        "syscall" => Ok(R {
            shamt: 0,
            funct: 0xc,
            form: RForm::Blank,
        }),
        "nop" => Ok(R {
            shamt: 0,
            funct: 0,
            form: RForm::Blank,
        }),
        _ => Err("Failed to match R-instr mnemonic"),
    }
}

/// Parses an I-type instruction mnemonic into an [I]
pub fn i_operation(mnemonic: &str) -> Result<I, &'static str> {
    match mnemonic {
        "ori" => Ok(I {
            opcode: 0xd,
            form: IForm::RtRsImm,
        }),
        "lb" => Ok(I {
            opcode: 0x20,
            form: IForm::RtImmRs,
        }),
        "lbu" => Ok(I {
            opcode: 0x24,
            form: IForm::RtImmRs,
        }),
        "lh" => Ok(I {
            opcode: 0x21,
            form: IForm::RtImmRs,
        }),
        "lhu" => Ok(I {
            opcode: 0x25,
            form: IForm::RtImmRs,
        }),
        "lw" => Ok(I {
            opcode: 0x23,
            form: IForm::RtImmRs,
        }),
        "ll" => Ok(I {
            opcode: 0x30,
            form: IForm::RtImmRs,
        }),
        "lui" => Ok(I {
            opcode: 0xf,
            form: IForm::RtImm,
        }),
        "sb" => Ok(I {
            opcode: 0x28,
            form: IForm::RtImmRs,
        }),
        "sh" => Ok(I {
            opcode: 0x29,
            form: IForm::RtImmRs,
        }),
        "sw" => Ok(I {
            opcode: 0x2b,
            form: IForm::RtImmRs,
        }),
        "sc" => Ok(I {
            opcode: 0x38,
            form: IForm::RtImmRs,
        }),
        "beq" => Ok(I {
            opcode: 0x4,
            form: IForm::RsRtLabel,
        }),
        "bne" => Ok(I {
            opcode: 0x5,
            form: IForm::RsRtLabel,
        }),
        "bgtz" => Ok(I {
            opcode: 0x7,
            form: IForm::RsImm,
        }),
        "slti" => Ok(I {
            opcode: 0xa,
            form: IForm::RtRsImm,
        }),
        "addi" => Ok(I {
            opcode: 0x8,
            form: IForm::RtRsImm,
        }),
        _ => Err("Failed to match I-instr mnemonic"),
    }
}

/// Parses a J-type instruction mnemonic into a [J]
fn j_operation(mnemonic: &str) -> Result<J, &'static str> {
    match mnemonic {
        "j" => Ok(J { opcode: 0x2 }),
        "jal" => Ok(J { opcode: 0x3 }),
        _ => Err("Failed to match J-instr mnemonic"),
    }
}

/// Write a u32 into a file, zero-padded to 32 bits (4 bytes)
pub fn write_u32(mut file: &File, data: u32) -> std::io::Result<()> {
    fn convert_endianness(input: u32) -> u32 {
        ((input & 0x000000FF) << 24)
            | ((input & 0x0000FF00) << 8)
            | ((input & 0x00FF0000) >> 8)
            | ((input & 0xFF000000) >> 24)
    }

    const PADDED_LENGTH: usize = 4;

    // Create a 4-length buffer
    let mut padded_buffer: [u8; PADDED_LENGTH] = [0; PADDED_LENGTH];

    // Convert data into bytes
    let bytes: [u8; PADDED_LENGTH] = (convert_endianness(data)).to_be_bytes();

    // Copy bytes into buffer at offset s.t. value is left-padded with 0s
    let copy_index = PADDED_LENGTH - bytes.len();
    padded_buffer[copy_index..].copy_from_slice(&bytes);

    // Write to file
    file.write_all(&padded_buffer)
}

/// Converts a numbered mnemonic ($t0, $s8, etc) or literal (55, 67, etc) to its integer representation
fn reg_number(mnemonic: &str) -> Result<u8, &'static str> {
    if mnemonic.len() != 3 {
        println!("{}", mnemonic);
        return Err("Mnemonic out of bounds");
    }

    match mnemonic.chars().nth(2) {
        Some(c) => match c.to_digit(10) {
            Some(digit) => {
                if digit <= 31 {
                    Ok(digit as u8)
                } else {
                    Err("Expected u8")
                }
            }
            _ => Err("Invalid register index"),
        },
        _ => Err("Malformed mnemonic"),
    }
}

/// Given a register or number, assemble it into its integer representation
fn assemble_reg(mnemonic: &str) -> Result<u8, &'static str> {
    // match on everything after $
    match &mnemonic[1..] {
        "zero" => Ok(0),
        "at" => Ok(1),
        "gp" => Ok(28),
        "sp" => Ok(29),
        "fp" => Ok(30),
        "ra" => Ok(31),
        _ => {
            let n = reg_number(mnemonic)?;
            let reg = match mnemonic.chars().nth(1) {
                Some('v') => n + 2,
                Some('a') => n + 4,
                Some('t') => {
                    if n <= 7 {
                        n + 8
                    } else {
                        // t8, t9 = 24, 25
                        // 24 - 8 + n
                        n + 16
                    }
                }
                Some('s') => n + 16,
                _ => {
                    // Catch registers like $0
                    mnemonic.parse::<u8>().unwrap_or(99)
                }
            };
            if reg <= 31 {
                Ok(reg)
            } else {
                Err("Register out of bounds")
            }
        }
    }
}

/// Enforce a specific length for a given vector
fn enforce_length(arr: &Vec<&str>, len: usize) -> Result<u32, String> {
    if arr.len() != len {
        Err(format!("Expected {} arguments but got {}", len, arr.len()))
    } else {
        Ok(0)
    }
}

/// Assembles an R-type instruction
fn assemble_r(r_struct: R, r_args: Vec<&str>) -> Result<u32, String> {
    let mut rs: u8;
    let mut rt: u8;
    let mut rd: u8;
    let mut shamt: u8;

    match r_struct.form {
        RForm::RdRsRt => {
            enforce_length(&r_args, 3)?;
            rd = assemble_reg(r_args[0])?;
            rs = assemble_reg(r_args[1])?;
            rt = assemble_reg(r_args[2])?;
            shamt = r_struct.shamt;
        }
        RForm::RdRtShamt => {
            enforce_length(&r_args, 3)?;
            rd = assemble_reg(r_args[0])?;
            rs = 0;
            rt = assemble_reg(r_args[1])?;
            shamt = match base_parse(r_args[2]) {
                Ok(v) => v as u8,
                Err(_) => return Err("Failed to parse shamt".to_string()),
            }
        }
        RForm::Rs => {
            enforce_length(&r_args, 1)?;
            rd = 0;
            rs = assemble_reg(r_args[0])?;
            rt = 0;
            shamt = r_struct.shamt;
        }
        RForm::Blank => {
            rd = 0;
            rs = 0;
            rt = 0;
            shamt = 0;
        }
    };

    let mut funct = r_struct.funct;

    // Mask
    rs = mask_u8(rs, 5)?;
    rt &= mask_u8(rt, 5)?;
    rd &= mask_u8(rd, 5)?;
    shamt &= mask_u8(shamt, 5)?;
    funct &= mask_u8(funct, 6)?;

    // opcode : 31 - 26
    let mut result = 0x000000;

    // rs :     25 - 21
    println!("rs: {}", rs);
    result = (result << 6) | u32::from(rs);

    // rt :     20 - 16
    println!("rt: {}", rt);
    result = (result << 5) | u32::from(rt);

    // rd :     15 - 11
    println!("rd: {}", rd);
    result = (result << 5) | u32::from(rd);

    // shamt : 10 - 6
    println!("shamt: {}", shamt);
    result = (result << 5) | u32::from(shamt);

    // funct : 5 - 0
    result = (result << 6) | u32::from(funct);

    println!(
        "0x{:0shortwidth$x} {:0width$b}",
        result,
        result,
        shortwidth = 8,
        width = 32
    );
    Ok(result)
}

/// Assembles an I-type instruction
fn assemble_i(
    i_struct: I,
    i_args: Vec<&str>,
    labels: &HashMap<&str, u32>,
    instr_address: u32,
) -> Result<u32, String> {
    let mut rs: u8;
    let mut rt: u8;
    let imm: u16;

    match i_struct.form {
        IForm::RtImm => {
            enforce_length(&i_args, 2)?;
            rs = 0;
            rt = assemble_reg(i_args[0])?;
            imm = label_or_imm(i_args[1], labels)? as u16;
        }
        IForm::RsImm => {
            enforce_length(&i_args, 2)?;
            rs = assemble_reg(i_args[0])?;
            rt = 0;
            // Subtract byte width due to branch delay
            imm = (((label_or_imm(i_args[1], labels)?) - instr_address - 1) / MIPS_INSTR_BYTE_WIDTH)
                as u16;
        }
        IForm::RtImmRs => {
            // Immediate can default to 0 if not included in instructions
            // such as 'ld $t0, ($t1)'
            let i_args_catch = if i_args.len() == 2 {
                let mut c = i_args.clone();
                c.insert(1, "0");
                c
            } else {
                i_args.clone()
            };
            enforce_length(&i_args_catch, 3)?;
            rt = assemble_reg(i_args_catch[0])?;
            imm = match base_parse(i_args_catch[1]) {
                Ok(v) => v as u16,
                Err(_) => return Err(format!("Failed to parse immediate {}", i_args[1])),
            };
            rs = assemble_reg(i_args_catch[2])?;
        }
        IForm::RsRtLabel => {
            enforce_length(&i_args, 3)?;
            rs = assemble_reg(i_args[0])?;
            rt = assemble_reg(i_args[1])?;
            match labels.get(i_args[2]) {
                // Subtract byte width due to branch delay
                Some(v) => imm = (((*v) - instr_address - 1) / MIPS_INSTR_BYTE_WIDTH) as u16,
                None => return Err(format!("Undeclared label {}", i_args[2])),
            }
        }
        IForm::RtRsImm => {
            enforce_length(&i_args, 3)?;
            rt = assemble_reg(i_args[0])?;
            rs = assemble_reg(i_args[1])?;
            imm = match base_parse(i_args[2]) {
                Ok(v) => v as u16,
                Err(_) => return Err(format!("Failed to parse immediate {}", i_args[2])),
            };
        }
    };

    let mut opcode = i_struct.opcode;

    // Mask
    println!("Masking rs");
    rs = mask_u8(rs, 5)?;
    println!("Masking rt");
    rt = mask_u8(rt, 5)?;
    println!("Masking opcode");
    opcode = mask_u8(opcode, 6)?;
    // No need to mask imm, it's already a u16

    // opcode : 31 - 26
    let mut result: u32 = opcode.into();

    // rs :     25 - 21
    println!("rs: {}", rs);
    result = (result << 5) | u32::from(rs);

    // rt :     20 - 16
    println!("rt: {}", rt);
    result = (result << 5) | u32::from(rt);

    // imm :    15 - 0
    println!("imm: {}", imm);
    result = (result << 16) | u32::from(imm);

    println!(
        "0x{:0shortwidth$x} {:0width$b}",
        result,
        result,
        shortwidth = 8,
        width = 32
    );
    Ok(result)
}

/// Assembles a J-type instruction
fn assemble_j(j_struct: J, j_args: Vec<&str>, labels: &HashMap<&str, u32>) -> Result<u32, String> {
    enforce_length(&j_args, 1)?;

    let jump_address: u32 = labels[j_args[0]];
    println!("Masking jump address");
    println!("Jump address original: {}", jump_address);
    let mut masked_jump_address = mask_u32(jump_address, 28)?;
    println!("Jump address masked: {}", masked_jump_address);
    if jump_address != masked_jump_address {
        return Err(format!(
            "Tried to assemble illegal jump address {}",
            jump_address
        ));
    }

    // Byte-align jump address
    masked_jump_address >>= 2;

    let mut opcode = j_struct.opcode;

    // Mask
    println!("Masking opcode");
    opcode = mask_u8(opcode, 6)?;
    // No need to mask imm, it's already a u16

    // opcode : 31 - 26
    let mut result: u32 = opcode.into();

    // imm :    25 - 0
    println!("imm: {}", masked_jump_address);
    result = (result << 26) | masked_jump_address;

    println!(
        "0x{:0shortwidth$x} {:0width$b}",
        result,
        result,
        shortwidth = 8,
        width = 32
    );
    Ok(result)
}

pub fn get_pseudo_length(mnemonic: String) -> Result<u32, String> {
    match mnemonic.clone().as_str() {
        "la" | "li" => Ok(2),
        _ => Err(format!("{} is not a pseudo-instruction", mnemonic)),
    }
}

/// Converts a pseudop into its real counterparts
pub fn expand_pseudo<'a>(
    mnemonic: &'a String,
    pseudo_args: Vec<&'a str>,
    labels: &HashMap<&str, u32>,
) -> Result<Vec<(&'a str, Vec<String>)>, String> {
    let result = match mnemonic.clone().as_str() {
        "la" | "li" => {
            let args_catch = if pseudo_args.len() == 2 {
                let mut c = pseudo_args.clone();
                c.insert(1, "0");
                c
            } else {
                pseudo_args.clone()
            };
            enforce_length(&args_catch, 3)?;
            let offset = base_parse(args_catch[1])?;
            let base = label_or_imm(args_catch[2], labels)?;
            let address = offset + base;

            println!("{:x} {:x} {:x}", offset, base, address);
            let (upper, lower) = ((address & 0xFFFF0000) >> 16, address & 0xFFFF);
            println!("{:x} {:x}", upper, lower);

            Ok(vec![
                ("lui", vec!["$at".to_string(), upper.to_string()]),
                (
                    "ori",
                    vec![
                        args_catch[0].to_string(),
                        "$at".to_string(),
                        lower.to_string(),
                    ],
                ),
            ])
        }
        _ => Ok(vec![(
            mnemonic.as_str(),
            pseudo_args.iter().map(|x| x.to_string()).collect(),
        )]),
    };

    if let Ok(v) = &result {
        if v.len() as u32 != get_pseudo_length(mnemonic.to_string()).unwrap_or(v.len() as u32) {
            return Err(format!(
                "Generated pseudo length for {} doesn't match expected length of {}",
                mnemonic,
                get_pseudo_length(mnemonic.to_string())?
            ));
        };
    }

    result
}

use crate::parser::*;
use pest::Parser;

fn scan_macro_args(tokens: &[String]) -> Vec<String> {
    tokens
        .to_vec()
        .iter()
        .map(|token| token.chars().filter(|c| !"(),".contains(*c)).collect())
        .collect()
}

pub fn preprocess(mut input: String, input_as: &str) -> Result<String, String> {
    let mut out = Vec::new();

    let mut eqv: HashMap<String, String> = HashMap::new();
    let mut mac: HashMap<String, (Vec<String>, String)> = HashMap::new();

    let mut collecting_macro = false;
    let mut macro_name: String = "".to_string();
    let mut macro_args: Vec<String> = Vec::new();
    let mut macro_buf = String::new();

    let input_path = PathBuf::from(input_as);
    let base_folder = input_path.parent().unwrap();

    let regex = Regex::new(".include \"(?P<include_fn>.*)\"").unwrap();
    for (_, [include_fn]) in regex.captures_iter(&input.clone()).map(|c| c.extract()) {
        let file_contents: String = match fs::read_to_string(base_folder.join(include_fn)) {
            Ok(v) => v,
            Err(_) => return Err("Failed to read input file contents".to_string()),
        };
        input = regex.replace_all(&input, file_contents).to_string();
    }

    for mut line in input.lines() {
        line = line.trim();

        // Filter comments
        if let Some(pos) = line.find('#') {
            line = &line[0..pos]; // Remove the comment part
        }

        if line.is_empty() {
            continue;
        }

        let tokens: Vec<String> = line.split_whitespace().map(|s| s.to_string()).collect();

        // Handle .eqv directives
        if tokens[0] == ".eqv" {
            eqv.insert(tokens[1].clone(), tokens[2].clone());
            continue;
        }

        // Handle .macro directives
        if tokens[0] == ".macro" {
            collecting_macro = true;
            macro_name = tokens[1].clone();
            // Remove the '(', ')', and ',',
            macro_args = scan_macro_args(&tokens[2..]);
            continue;
        } else if tokens[0] == ".end_macro" {
            collecting_macro = false;
            mac.insert(macro_name.clone(), (macro_args.clone(), macro_buf.clone()));
            continue;
        }

        // Replace via eqv
        let mut tokens: Vec<String> = tokens
            .iter()
            .map(|token| {
                let mut subbed_token = token.to_string();
                for eqv_key in eqv.keys() {
                    subbed_token = subbed_token.replace(eqv_key, eqv.get(eqv_key).unwrap())
                }
                subbed_token.to_owned()
            })
            .collect::<Vec<String>>();

        // Replace via macro
        if let Some(scanned_macro) = mac.get(tokens[0].as_str()) {
            let input_args: Vec<String> = scan_macro_args(&tokens[1..]);
            tokens.clear();
            for macro_line in scanned_macro.1.lines() {
                let mut subbed_in_line = macro_line.to_string().clone();
                for (index, arg) in scanned_macro.0.iter().enumerate() {
                    subbed_in_line = subbed_in_line.replace(arg, &input_args[index]);
                }
                out.push(subbed_in_line);
            }
            continue;
        }

        if collecting_macro {
            macro_buf += (tokens.join(" ") + "\n").as_str();
        } else {
            out.push(tokens.join(" "));
        }
    }

    Ok(out.join("\n"))
}

// General assembler entrypoint
pub fn assemble(program_config: &Config, program_arguments: Args) -> Result<(), String> {
    // IO Setup
    let input_fn = &program_arguments.input_as;
    let output_fn = &program_arguments.output_as;

    let output_file: File = match File::create(output_fn) {
        Ok(v) => v,
        Err(_) => return Err("Failed to open output file".to_string()),
    };

    // Read input
    let mut file_contents: String = match fs::read_to_string(input_fn) {
        Ok(v) => v,
        Err(_) => return Err("Failed to read input file contents".to_string()),
    };

    // Preprocess
    file_contents = if program_config.preprocess {
        match preprocess(file_contents, input_fn) {
            Ok(f) => f,
            Err(e) => return Err(e.to_string()),
        }
    } else {
        file_contents
    };
    // println!("{}", file_contents);

    // Parse into CST
    let cst = parse_rule(
        MipsParser::parse(Rule::vernacular, file_contents.as_str())
            .expect("Failed to parse")
            .next()
            .unwrap(),
    );

    // Set up line info
    let lineinfo_fn = format!("{}.li", &program_arguments.output_as);
    let mut lineinfo: Vec<LineInfo> = vec![];

    let vernac_sequence: Vec<MipsCST> = if let MipsCST::Sequence(v) = cst {
        v
    } else {
        vec![cst]
    };

    // General setup
    let mut _assembly_mode = AssemblyMode::TextMode;
    let mut text_section_address: u32 = TEXT_ADDRESS_BASE;

    // Assign addresses to labels
    let mut labels: HashMap<&str, u32> = HashMap::new();
    for sub_cst in &vernac_sequence {
        // The instruction width of the currently-parsed instruction
        // Should be 1 if not a pseudo
        let unwrapped_pseudo_length = match sub_cst {
            MipsCST::Label(label_str) => {
                println!("Label: {}", label_str);
                println!(
                    "Inserting label {} at 0x{:x}",
                    label_str, text_section_address
                );
                labels.insert(label_str, text_section_address);
                continue;
            }
            MipsCST::Sequence(_) => unreachable!(),
            MipsCST::Directive(_, _) => continue,
            MipsCST::Instruction(mnemonic, _) => {
                println!("Instruction: {}", mnemonic);
                get_pseudo_length(mnemonic.to_string()).unwrap_or(1)
            }
        };

        text_section_address += MIPS_INSTR_BYTE_WIDTH * unwrapped_pseudo_length;
    }

    text_section_address = TEXT_ADDRESS_BASE;

    // Assemble instructions
    for sub_cst in vernac_sequence {
        match sub_cst {
            MipsCST::Instruction(root_mnemonic, root_args) => {
                let rm = root_mnemonic.to_string();
                let to_assemble = expand_pseudo(&rm, root_args.clone(), &labels)?;

                // Update line info
                lineinfo.push(LineInfo {
                    instr_addr: text_section_address,
                    line_number: 0,
                    line_contents: instr_to_str(root_mnemonic, &root_args),
                    psuedo_op: "".to_string(),
                });

                for (mnemonic, args) in to_assemble.iter() {
                    let args = args.iter().map(|x| x.as_str()).collect();
                    if let Ok(instr_info) = r_operation(mnemonic) {
                        println!("-----------------------------------");
                        println!(
                            "[R] {} - shamt [{:x}] - funct [{:x}] - args {:?}",
                            mnemonic, instr_info.shamt, instr_info.funct, args
                        );
                        match assemble_r(instr_info, args) {
                            Ok(assembled_r) => {
                                if write_u32(&output_file, assembled_r).is_err() {
                                    return Err("Failed to write to output binary".to_string());
                                }
                            }
                            Err(e) => return Err(e.to_string()),
                        }
                    } else if let Ok(instr_info) = i_operation(mnemonic) {
                        println!("-----------------------------------");
                        println!(
                            "[I] {} - opcode [{:x}] - args {:?}",
                            mnemonic, instr_info.opcode, args
                        );

                        match assemble_i(instr_info, args, &labels, text_section_address) {
                            Ok(assembled_i) => {
                                if write_u32(&output_file, assembled_i).is_err() {
                                    return Err("Failed to write to output binary".to_string());
                                }
                            }
                            Err(e) => return Err(e.to_string()),
                        }
                    } else if let Ok(instr_info) = j_operation(mnemonic) {
                        println!("-----------------------------------");
                        println!(
                            "[J] {} - opcode [{:x}] - args {:?}",
                            mnemonic, instr_info.opcode, args
                        );

                        match assemble_j(instr_info, args, &labels) {
                            Ok(assembled_j) => {
                                if write_u32(&output_file, assembled_j).is_err() {
                                    return Err("Failed to write to output binary".to_string());
                                }
                            }
                            Err(e) => return Err(e.to_string()),
                        }
                    } else {
                        return Err(format!("Failed to match instruction {}", mnemonic));
                    }

                    text_section_address += MIPS_INSTR_BYTE_WIDTH;
                }
            }
<<<<<<< HEAD
            MipsCST::Label(_) => {
                //line_number += 1;
                continue;
            }
=======
            MipsCST::Directive(mnemonic, _args) => match mnemonic {
                "text" => _assembly_mode = AssemblyMode::TextMode,
                "data" => _assembly_mode = AssemblyMode::DataMode,
                "eqv" | "macro" => (),
                _ => return Err(format!("Directive .{} not yet supported", mnemonic).to_string()),
            },
>>>>>>> 8c7963c5
            _ => continue,
        };
    }

    if program_arguments.line_info {
        if let Err(e) = lineinfo_export(lineinfo_fn, lineinfo) {
            return Err(e.to_string());
        }
    }

    Ok(())
}<|MERGE_RESOLUTION|>--- conflicted
+++ resolved
@@ -878,19 +878,12 @@
                     text_section_address += MIPS_INSTR_BYTE_WIDTH;
                 }
             }
-<<<<<<< HEAD
-            MipsCST::Label(_) => {
-                //line_number += 1;
-                continue;
-            }
-=======
             MipsCST::Directive(mnemonic, _args) => match mnemonic {
                 "text" => _assembly_mode = AssemblyMode::TextMode,
                 "data" => _assembly_mode = AssemblyMode::DataMode,
                 "eqv" | "macro" => (),
                 _ => return Err(format!("Directive .{} not yet supported", mnemonic).to_string()),
             },
->>>>>>> 8c7963c5
             _ => continue,
         };
     }
