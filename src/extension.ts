--- conflicted
+++ resolved
@@ -27,7 +27,6 @@
 
 	//process.stdout.write(text);
 
-<<<<<<< HEAD
 	//console.log(new dap.InitializedEvent());
 //
 	//const child = spawn("cmd.exe", ["/c", "cd c:\\Users\\wells\\OneDrive\\Documents\\GitHub\\name\\name-emu & cargo run"], {
@@ -50,7 +49,6 @@
 	//child.on("exit", (code) => {
 	//	console.log(`Child process exited with code ${code}`);
 	//});
-=======
 	console.log(new dap.InitializedEvent());
 
 	var runCmd = path.join(__dirname, "..\\name-emu");
@@ -77,7 +75,6 @@
 	child.on("exit", (code) => {
 		console.log(`Child process exited with code ${code}`);
 	});
->>>>>>> f9fed952
 
 	//exec("cd c:\\Users\\wells\\OneDrive\\Documents\\GitHub\\name\\name-emu & cargo run", (err, stdout, stderr) => {
 	//	if (err) {
