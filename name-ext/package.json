--- conflicted
+++ resolved
@@ -128,16 +128,6 @@
         "title": "Hello World"
       },
       {
-<<<<<<< HEAD
-        "command": "extension.vsname.bitmapDisplay",
-        "category": "VSName",
-        "title": "Open Bitmap Display"
-      },
-      {
-        "command": "extension.vsname.memoryTable",
-        "category": "VSName",
-        "title": "Open Data Segment"
-=======
         "command": "extension.vsname.openTerminal",
         "category": "VSName",
         "title": "Open NAME Terminal"
@@ -151,7 +141,6 @@
         "command": "extension.vsname.connectToEmulator",
         "category": "VSName",
         "title": "Connect To Emulator on port 63321"
->>>>>>> 6ab47e87
       }
     ],
 		"languages": [
