use std::fs::File;
use std::io::{BufReader, BufWriter, Write};

use dap::events::{StoppedEventBody, ExitedEventBody, TerminatedEventBody};
use dap::responses::{ReadMemoryResponse, SetExceptionBreakpointsResponse, ThreadsResponse, StackTraceResponse, ScopesResponse, VariablesResponse};
use dap::types::{StoppedEventReason, Thread, StackFrame, Scope, Source, Variable};
use thiserror::Error;

use dap::prelude::*;

mod mips;
use mips::{Mips, ExecutionErrors};

use base64::{Engine as _, engine::general_purpose};
use std::env;
use std::net::TcpListener;

#[derive(Error, Debug)]
enum MyAdapterError {
  #[error("Unhandled command")]
  UnhandledCommandError,

  #[error("Missing command")]
  MissingCommandError,

  #[error("Command argument error")]
  CommandArgumentError
}

type DynResult<T> = std::result::Result<T, Box<dyn std::error::Error>>;

// fn test_mips() {
//     let mut mips = Mips {
//         regs: [0; 32],
//         floats: [0f32; 32],
//         mult_hi: 0,
//         mult_lo: 0,
//         pc: 0,
//         text_memory: [0x3c080032,
//         0x3c090032,
//         0x3c0a0032,
//         0x3c0b0032,
//         0x3c0c0032,
//         0x3c0d0032,
//         0x3c0e0032,
//         0x014b4820, 0x01ae6022, 0x00108140,
//         0x0017aa82, 0x03197826, 0x3c080032 ,0;47]
//     };
//     // The first instructions load a bunch of registers with 0x500000.
//     for _ in 0..8 {
//         mips.step_one();
//     }
//     /*
//     add $t1, $t2, $t3
//     sub $t4, $t5, $t6
//     sll $s0, $s0, 5
//     srl $s5, $s7, 10
//     xor $t7, $t8, $t9
//     lui $t0, 50
//     */
//     for _ in 0..6 {
//         mips.step_one();
//     }
// }

fn reset_mips() -> Mips {
  // Reset execution and begin again.
  let mut mips: Mips = Default::default();

<<<<<<< HEAD
  let program_data = std::fs::read("C:\\Users\\wells\\OneDrive\\Documents\\GitHub\\name\\name\\name-as\\output.o").unwrap();
=======
  let program_data = std::fs::read("..\\name-as\\output.o").unwrap();
>>>>>>> 6ab47e87

  for (i, byte) in program_data.iter().enumerate() {
    mips.write_b(mips::DOT_TEXT_START_ADDRESS + i as u32, *byte).unwrap();
  }

  mips
}

fn main() -> DynResult<()> {
  println!("Port is ready");

  let args_strings: Vec<String> = env::args().collect();

  if args_strings.len() > 2 {
      return Err("USAGE: name-emu [optional port number]".into());
  }
  let log_path = std::path::Path::join(env::temp_dir().as_path(), "name_log.txt");
  let mut file = File::create(log_path)?;
  file.write_all(b"NAME Development Log\n")?;


  let (in_port, out_port): (Box<dyn std::io::Read>, Box<dyn std::io::Write>) = if let Some(port_string) = args_strings.get(1) {
    if let Ok(port_number) = port_string.parse::<u32>() {

      let listener = TcpListener::bind(format!("127.0.0.1:{}", port_number)).unwrap();

      let (stream, _) = listener.accept().unwrap();

      // let stream = std::rc::Rc::new(stream);
      (Box::new(stream.try_clone().unwrap()), Box::new(stream))
    }
    else {
      (Box::new(std::io::stdin()), Box::new(std::io::stdout()))
    }
  }
  else {
    (Box::new(std::io::stdin()), Box::new(std::io::stdout()))
  };


  let mut server = Server::new(BufReader::new(in_port), BufWriter::new(out_port));

  let capabilities = types::Capabilities {
    supports_configuration_done_request: Some(true),
    supports_function_breakpoints: Some(true),
    supports_conditional_breakpoints: Some(false),
    supports_hit_conditional_breakpoints: Some(false),
    supports_evaluate_for_hovers: Some(false),
    exception_breakpoint_filters: None,
    supports_step_back: Some(false),
    supports_set_variable: Some(false),
    supports_restart_frame: Some(false),
    supports_goto_targets_request: Some(false),
    supports_step_in_targets_request: Some(false),
    supports_completions_request: Some(false),
    completion_trigger_characters: None,
    supports_modules_request: Some(false),
    additional_module_columns: None,
    supported_checksum_algorithms: None,
    supports_restart_request: Some(true),
    supports_exception_options: Some(false),
    supports_value_formatting_options: Some(false),
    supports_exception_info_request: Some(false),
    support_terminate_debuggee: Some(false),
    support_suspend_debuggee: Some(false),
    supports_delayed_stack_trace_loading: Some(false),
    supports_loaded_sources_request: Some(false),
    supports_log_points: Some(false),
    supports_terminate_threads_request: Some(false),
    supports_set_expression: Some(false),
    supports_terminate_request: Some(false),
    supports_data_breakpoints: Some(false),
    supports_read_memory_request: Some(false),
    supports_write_memory_request: Some(false),
    supports_disassemble_request: Some(false),
    supports_cancel_request: Some(false),
    supports_breakpoint_locations_request: Some(false),
    supports_clipboard_context: Some(false),
    supports_stepping_granularity: Some(false),
    supports_instruction_breakpoints: Some(false),
    supports_exception_filter_options: Some(false),
    supports_single_thread_execution_requests: Some(false),
  };

  let mut mips: Mips = Default::default();

loop {
  let req = match server.poll_request()? {
    Some(req) => req,
    None => return Err(Box::new(MyAdapterError::MissingCommandError)),
  };
  writeln!(file, "Request {:?} received", req.command)?;
  writeln!(file)?;
  match req.command {
    Command::Initialize(_) => {
      let rsp = req.success(
        ResponseBody::Initialize(capabilities.clone()),
      );
  
      server.respond(rsp)?;
  
      server.send_event(Event::Initialized)?;

      mips = reset_mips();

    }

    // Launch does nothing in NAME, since all state was already set up by the time the protocol reached this point.
    Command::Launch(_) => {

      let rsp = req.success(
        ResponseBody::Launch,
      );
      server.respond(rsp)?;

      let stopped_event_body = StoppedEventBody {
        reason: StoppedEventReason::Step,
        description: None,
        thread_id: Some(0),
        preserve_focus_hint: None,
        text: None,
        all_threads_stopped: None,
        hit_breakpoint_ids: None
      };
      server.send_event(Event::Stopped(stopped_event_body))?;
    }

    Command::WriteMemory(write_mem_args) => {
      let bytes = general_purpose::STANDARD.decode(write_mem_args.data)?;
      // let mut i = 0;
      // for values in bytes.windows(4) {
      //   let word: u32 = (values[0] as u32) << 24 & (values[1] as u32) << 16 & (values[2] as u32) << 8 & values[3] as u32;
        
      //   match mips.write_w(mips::DOT_TEXT + i, word) {
      //     Ok(_) => (),
      //     Err(_) => return Err(Box::new(MyAdapterError::CommandArgumentError))
      //   }

      //   i += 1;
      // }

      let address = match write_mem_args.memory_reference.parse::<u32>() {
        Ok(i) => i,
        Err(_) => return Err(Box::new(MyAdapterError::CommandArgumentError))
      } + match write_mem_args.offset {
        Some(value) => value as u32,
        None => 0
      };

      for (i, byte) in bytes.iter().enumerate() {
        match mips.write_b(address + i as u32, *byte) {
          Ok(_) => (),
          Err(_) => return Err(Box::new(MyAdapterError::CommandArgumentError))
        }
      }
    }

    Command::ReadMemory(ref read_mem_args) => {
      let address = match read_mem_args.memory_reference.parse::<u32>() {
        Ok(i) => i,
        Err(_) => return Err(Box::new(MyAdapterError::CommandArgumentError))
      } + match read_mem_args.offset {
        Some(value) => value as u32,
        None => 0
      };

      let mut out_bytes = vec![];
      let mut response = ReadMemoryResponse {
        address: read_mem_args.memory_reference.clone(),
        unreadable_bytes: None,
        data: None
      };
      
      for i in 0..read_mem_args.count {
        if let Ok(read_byte) = mips.read_b(address + i as u32) {
          out_bytes.push(read_byte);
        }
        else {
          response.unreadable_bytes = Some(read_mem_args.count - i);
          break;
        }
      }
      response.data = Some(general_purpose::STANDARD.encode(out_bytes));

      let rsp = req.success(
        ResponseBody::ReadMemory(response)
      );
  
      server.respond(rsp)?;
    }
    
    Command::Next(_) | Command::StepIn(_) => {
      
      let result = mips.step_one(&mut file);
      let stopped_event_body = match result {
        Ok(()) | Err(ExecutionErrors::ProgramComplete) => {
          StoppedEventBody {
            reason: StoppedEventReason::Step,
            description: None,
            thread_id: Some(0),
            preserve_focus_hint: None,
            text: None,
            all_threads_stopped: None,
            hit_breakpoint_ids: None
          }
        }
        Err(execution_error) => {
          StoppedEventBody {
            reason: StoppedEventReason::Exception,
            description: Some("Exception".to_owned()),
            thread_id: Some(0),
            preserve_focus_hint: None,
            text: Some(execution_error.to_string()),
            all_threads_stopped: None,
            hit_breakpoint_ids: None
          }
        }
      };

      let rsp = req.success(
        ResponseBody::Next
      );
      server.respond(rsp)?;

      if result == Err(ExecutionErrors::ProgramComplete) {
        server.send_event(Event::Exited(ExitedEventBody{ exit_code: 0 }))?;
      }
      else {
        writeln!(file, "{:?}", stopped_event_body)?;
        writeln!(file, "{:?}", mips)?;
        server.send_event(Event::Stopped(stopped_event_body))?;
      }
    }

    Command::SetExceptionBreakpoints(_) => {
      let rsp = req.success(
        ResponseBody::SetExceptionBreakpoints(SetExceptionBreakpointsResponse{breakpoints: None})
      );
      server.respond(rsp)?;
    }

    Command::Threads => {
      let rsp = req.success(
        ResponseBody::Threads(ThreadsResponse{threads: vec![Thread{id: 0, name: "MIPS".to_string()}]})
      );
      server.respond(rsp)?;
    }

    Command::Disconnect(ref disconnect_args) => {

      // If this is a restart sequence, don't die, and instead
      // do nothing

      let rst = disconnect_args.restart;
      let restart = rst.map(serde_json::Value::Bool);

      let terminated_event = TerminatedEventBody {
        restart
      };

      server.send_event(Event::Terminated(Some(terminated_event)))?;

      let rsp = req.success(
        ResponseBody::Disconnect
      );
      server.respond(rsp)?;
      
      if let None | Some(false) = rst {
        break;
      }
    }

    Command::StackTrace(_) => {
      let rsp = req.success(
        ResponseBody::StackTrace(StackTraceResponse{stack_frames: vec![
          StackFrame{
            id: 0,
            name: "mips".to_string(),
            source: Some(Source { name: Some("/home/qwe/Documents/CS4485/name/mips_test.asm".to_string()), path: None, source_reference: Some(0), presentation_hint: None, origin: None, sources: None, adapter_data: None, checksums: None }),
            line: 1,
            column: 0,
            end_line: None,
            end_column: None,
            can_restart: None,
            instruction_pointer_reference: None,
            module_id: None,
            presentation_hint: None
          },
          StackFrame{
            id: 1,
            name: "mips2".to_string(),
            source: Some(Source { name: Some("/home/qwe/Documents/CS4485/name/mips_test.asm".to_string()), path: None, source_reference: Some(0), presentation_hint: None, origin: None, sources: None, adapter_data: None, checksums: None }),
            line: 1,
            column: 0,
            end_line: None,
            end_column: None,
            can_restart: None,
            instruction_pointer_reference: None,
            module_id: None,
            presentation_hint: None
          }
        ], total_frames: Some(3)})
      );
      server.respond(rsp)?;
    }
    
    Command::Scopes(_) => {
      let rsp = req.success(
        ResponseBody::Scopes(ScopesResponse{
          scopes: vec![
            Scope {
              name: "Registers".to_string(),
              presentation_hint: Some(types::ScopePresentationhint::Registers),
              // Notably, the magic 1001 is the only variables reference in this program. It can get the registers
              // I'll probably want a second/third reference for floats etc.
              variables_reference: 1001,
              named_variables: None,
              indexed_variables: None,
              expensive: false,
              source: None,
              line: None,
              column: None,
              end_line: None,
              end_column: None
            }
          ]
        })
      );
      server.respond(rsp)?;
    }

    Command::Variables(ref variables_arguments) => {

      // I'm sure I could collect() this somehow but it's 12:15AM
      let mut registers = Vec::with_capacity(mips.regs.len());


      if variables_arguments.variables_reference == 1001 {
        for (i, reg) in mips.regs.iter().enumerate() {
          registers.push(
            Variable {
              name: mips::REGISTER_NAMES[i].to_string(),
              value: format!("0x{:X}", reg),
              type_field: None,
              presentation_hint: None,
              evaluate_name: None, // But I'm sure this should be something
              variables_reference: 0, // Apparently I should make this 0 for non-nested structs
              named_variables: Some(0),
              indexed_variables: Some(0),
              memory_reference: None // I think this would be neat to implement...
            }
          );
        }
        registers.push(
          Variable {
            name: mips::PC_NAME.to_string(),
            value:format!("0x{:X}", mips.pc),
            type_field: None,
            presentation_hint: None,
            evaluate_name: None, // But I'm sure this should be something
            variables_reference: 0, // Apparently I should make this 0 for non-nested structs
            named_variables: Some(0),
            indexed_variables: Some(0),
            memory_reference: None // I think this would be neat to implement...
          }
        );
      }

      let rsp = req.success(
        ResponseBody::Variables(VariablesResponse{variables: registers})
      );
      server.respond(rsp)?;
    }

    Command::Restart(_) => {
      mips = reset_mips();

      let rsp = req.success(
        ResponseBody::Restart
      );
      server.respond(rsp)?;

      let stopped_event_body = StoppedEventBody {
        reason: StoppedEventReason::Step,
        description: None,
        thread_id: Some(0),
        preserve_focus_hint: None,
        text: None,
        all_threads_stopped: None,
        hit_breakpoint_ids: None
      };
      server.send_event(Event::Stopped(stopped_event_body))?;
    }

    _ => ()
    // _ => () //Err(Box::new(MyAdapterError::UnhandledCommandError))
  };
}

  Ok(())
}<|MERGE_RESOLUTION|>--- conflicted
+++ resolved
@@ -67,11 +67,7 @@
   // Reset execution and begin again.
   let mut mips: Mips = Default::default();
 
-<<<<<<< HEAD
-  let program_data = std::fs::read("C:\\Users\\wells\\OneDrive\\Documents\\GitHub\\name\\name\\name-as\\output.o").unwrap();
-=======
   let program_data = std::fs::read("..\\name-as\\output.o").unwrap();
->>>>>>> 6ab47e87
 
   for (i, byte) in program_data.iter().enumerate() {
     mips.write_b(mips::DOT_TEXT_START_ADDRESS + i as u32, *byte).unwrap();
